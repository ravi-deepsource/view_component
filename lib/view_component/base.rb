--- conflicted
+++ resolved
@@ -183,18 +183,13 @@
       end
 
       def inherited(child)
-<<<<<<< HEAD
+        # Compile so child will inherit compiled `call_*` template methods that
+        # `compile` defines
+        compile
+
         # If Rails application is loaded, add application url_helpers to the component context
         # we need to check this to use this gem as a dependency
         if defined?(Rails) && Rails.application
-=======
-        # Compile so child will inherit compiled `call_*` template methods that
-        # `compile` defines
-        compile
-
-        # If we're in Rails, add application url_helpers to the component context
-        if defined?(Rails)
->>>>>>> b4144409
           child.include Rails.application.routes.url_helpers unless child < Rails.application.routes.url_helpers
         end
 
