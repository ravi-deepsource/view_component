--- conflicted
+++ resolved
@@ -8,7 +8,7 @@
     config.view_component = ActiveSupport::OrderedOptions.new
 
     initializer "view_component.set_configs" do |app|
-      options               = app.config.view_component
+      options = app.config.view_component
 
       options.show_previews = Rails.env.development? if options.show_previews.nil?
 
@@ -51,13 +51,10 @@
 
       ActiveSupport.on_load(:action_controller) do
         if Rails.version.to_f < 6.1
-<<<<<<< HEAD
+          require "view_component/rendering_monkey_patch"
+          require "view_component/render_to_string_monkey_patch"
           ActionController::Base.prepend ViewComponent::RenderingMonkeyPatch
           ActionController::Base.prepend ViewComponent::RenderToStringMonkeyPatch
-=======
-          require "view_component/rendering_monkey_patch"
-          ActionController::Base.prepend ViewComponent::RenderingMonkeyPatch
->>>>>>> 04ca642b
         end
       end
     end
@@ -67,7 +64,7 @@
 
       if options.show_previews
         app.routes.prepend do
-          get "/rails/view_components" => "rails/view_components#index", :internal => true
+          get "/rails/view_components"       => "rails/view_components#index", :internal => true
           get "/rails/view_components/*path" => "rails/view_components#previews", :internal => true
         end
       end
