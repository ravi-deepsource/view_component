--- conflicted
+++ resolved
@@ -243,13 +243,8 @@
 ```
 
 ```erb
-<<<<<<< HEAD
-<%= render(ModalComponent, header: "Hi!") do |component| %>
+<%= render(ModalComponent.new(header: "Hi!")) do |component| %>
   <% component.with(:header) do %>
-=======
-<%= render(ModalComponent.new(header: "Hi!")) do |component| %>
-  <% help_enabled? && component.with(:header) do %>
->>>>>>> 83474bf2
     <span class="help_icon"><%= component.header %></span>
   <% end %>
   <% component.with(:body) do %>
