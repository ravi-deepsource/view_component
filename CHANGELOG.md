--- conflicted
+++ resolved
@@ -1,16 +1,12 @@
 # master
 
-<<<<<<< HEAD
-# 2.10.1
-
-* Ensure Rails configuration is available within components
+* Ensure Rails configuration is available within components.
 
     *Trevor Broaddus*
-=======
+
 * Fix bug where global Rails helpers are inaccessible from nested components. Before, `helpers` was pointing to parent component.
 
     *Franco Sebregondi*
->>>>>>> cc068fc1
 
 # 2.10.0
 
