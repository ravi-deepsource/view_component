--- conflicted
+++ resolved
@@ -1,12 +1,10 @@
 # master
 
-<<<<<<< HEAD
 * Fix bug where global Rails helpers are inaccessible from nested components.
 
     *Franco Sebregondi*
-=======
+
 # 2.10.0
->>>>>>> 2bcbfb5a
 
 * Raise an `ArgumentError` with a helpful message when Ruby cannot parse a component class.
 
